<<<<<<< HEAD
# 자유와혁신 홈페이지 완전 CMS 데이터
# 모든 텍스트, 이미지, 링크, 설정을 이 파일에서 관리

# 페이지 메타데이터
meta:
  title: "자유와혁신"
  description: "새로운 정치를 함께 만들어가는 자유와혁신"
  keywords: "자유와혁신, 정당, 정치, 대한민국, 개혁"
  og_title: "자유와혁신 - 새로운 정치를 함께"
  og_description: "국민과 함께 더 나은 대한민국을 만들어갈 자유와혁신에 참여하세요"
  og_image: "/images/og-image.png"

# 히어로 섹션
hero:
  background_image: "images/hero_bg.png?v=6"
  overlay_gradient: "linear-gradient(to right, rgba(0,0,0,0.7), rgba(0,0,0,0.4), transparent)"
  
  title:
    main: "자유와혁신"
    subtitle: "새로운 정치를 함께"
    style:
      font_size: "clamp(2.5rem, 5vw, 4rem)"
      font_weight_main: 700
      font_weight_sub: 200
  
  description: "국민과 함께 더 나은 대한민국을 만들어갈 자유와혁신에 참여하세요"
  
  cta_button:
    text: "당원 가입하기"
    link: "https://www.ihappynanum.com/Nanum/api/screen/F7FCRIO2E3"
    style:
      background_color: "#A50034"
      hover_color: "#8B002C"
      padding: "0.875rem 2rem"

# 대표 인사말 섹션
representative_message:
  section_label: "대표 인사말"
  title: 
    main: "새로운 정치의 시작,"
    highlight: "자유와혁신"
    suffix: "과 함께"
  
  messages:
    - "안녕하세요. 자유와혁신 당 대표입니다."
    - "우리는 자유와 혁신이라는 가치를 바탕으로 대한민국 미래를 열어가고자 합니다. 기존 정치의 틀을 벗어나 진정으로 국민을 위한 정치를 구현하겠습니다."
    - "경제 성장과 사회 통합, 그리고 지속가능한 발전을 위해 모든 국민이 행복한 나라를 만들어가겠습니다."
  
  representative:
    name: "김○○"
    title: "자유와혁신 당 대표"
    image: "/images/representative.jpg"
    placeholder_text: "실제 프로필로 교체 예정"

# 핵심 정책 섹션
core_policies:
  section_label: "핵심 정책"
  title:
    main: "7대 핵심 정책으로"
    highlight: "미래를 설계합니다"
  description: "국민생활을 개선하고 국가 발전을 이끌어갈 핵심 정책들을 소개합니다"
  
  policies:
    - icon: "fas fa-chart-line"
      title: "경제 성장"
      description: "혁신 경제와 일자리창출을 위한 지속가능한 성장 구현"
    - icon: "fas fa-graduation-cap"
      title: "교육 혁신"
      description: "미래 인재 양성을 위한 창의적 교육 시스템 구축"
    - icon: "fas fa-heart"
      title: "복지 확대"
      description: "모든 국민을 중심으로 하는 촘촘한 사회안전망 구축"
    - icon: "fas fa-shield-alt"
      title: "안보 강화"
      description: "강력한 국방력과 국제동맹을 위한 평화 안보"
    - icon: "fas fa-leaf"
      title: "환경 보호"
      description: "깨끗한 환경과 지속가능한 발전의 조화 추구"
    - icon: "fas fa-balance-scale"
      title: "사법 개혁"
      description: "공정하고 투명한 사법 시스템으로 법치주의 확립"
  
  cta_button:
    text: "전체 정책 보기"
    link: "/policy"

# 당원 현황 섹션
members_count:
  section_label: "함께하는 우리"
  total_members: 1247
  title:
    main: "명의 당원이"
    suffix: "함께하고 있습니다"
  
  description:
    - "전국 각지에서 자유와혁신의 가치에 공감한 당원들이 새로운 정치를 만들어가고 있습니다."
    - "당원 여러분의 목소리가 정책이 되고, 여러분의 참여가 변화의 원력이 됩니다."
  
  statistics:
    - label: "일반 당원"
      count: 847
    - label: "정책 참여자"
      count: 400
  
  activity_images:
    - icon: "fas fa-users"
      title: "당원 모임"
      image: "/images/members-meeting.jpg"
      placeholder: "실제 사진으로 교체"
    - icon: "fas fa-handshake"
      title: "시민 소통"
      image: "/images/citizen-communication.jpg"
      placeholder: "실제 사진으로 교체"
    - icon: "fas fa-flag"
      title: "당 활동 현장"
      image: "/images/party-activities.jpg"
      placeholder: "실제 사진으로 교체"
  
  cta_button:
    text: "당원 가입하기"
    link: "https://www.ihappynanum.com/Nanum/api/screen/F7FCRIO2E3"

# 최신 소식 섹션
latest_news:
  section_label: "최신 소식"
  title:
    main: "자유와혁신의"
    highlight: "주요 소식"
  
  news_items:
    - category: 
        text: "중요"
        color: "red"
      title: "당 출범 및 당원 모집 안내"
      description: "자유와혁신이 공식 출범하며 새로운 정치의 시작을 알렸습니다.."
      date: "2025.01.15"
      link: "/notices"
      image: "/images/news/party-launch.jpg"
      icon: "fas fa-bullhorn"
      placeholder: "공고사항 이미지"
    
    - category:
        text: "정책"
        color: "blue"
      title: "7대 핵심 정책 발표"
      description: "국민생활을 개선할 구체적인 정책 방안을 발표했습니다..."
      date: "2025.01.10"
      link: "/news/press"
      image: "/images/news/policy-announcement.jpg"
      icon: "fas fa-microphone"
      placeholder: "정책 발표 이미지"
    
    - category:
        text: "활동"
        color: "green"
      title: "전국 순회 시민 간담회"
      description: "시민과 직접 소통하며 정책 아이디어를 수렴했습니다..."
      date: "2025.01.05"
      link: "/news/activities"
      image: "/images/news/citizen-meeting.jpg"
      icon: "fas fa-users"
      placeholder: "시민 간담회 이미지"
  
  cta_button:
    text: "전체 소식 보기"
    link: "/news"

# 참여하기 섹션
participation:
  section_label: "참여하기"
  title:
    main: "다양한 방법으로"
    highlight: "함께 참여하세요"
  description: "자유와혁신의 가치 구현에 공감하시는 여러 방법을 제공합니다"
  
  methods:
    - icon: "fas fa-user-plus"
      title: "당원 가입"
      description: "자유와혁신의 공식 당원이 되어 정치 참여의 기회를 얻으세요."
      link: "https://www.ihappynanum.com/Nanum/api/screen/F7FCRIO2E3"
      link_text: "가입하기"
      external: true
    
    - icon: "fas fa-hand-holding-heart"
      title: "후원하기"
      description: "자유와혁신의 활동을 후원하여 새로운 정치를 지원해주세요"
      link: "/support"
      link_text: "후원하기"
    
    - icon: "fas fa-hands-helping"
      title: "자원봉사"
      description: "다양한 자원봉사 활동으로 직접 참여하고 경험해보세요."
      link: "/support#volunteer"
      link_text: "참여하기"
    
    - icon: "fas fa-lightbulb"
      title: "정책 제안"
      description: "시민의 목소리로 정책을 제안하고 발전시켜나가요."
      link: "/support#policy"
      link_text: "제안하기"

# 고정 이벤트 버튼
fixed_event_button:
  text: "행사·집회"
  icon: "fas fa-calendar-alt"
  link: "/news/events"
  style:
    background_color: "#A50034"
    hover_color: "#8B002C"
    position: "fixed"
    bottom: "20px"
    right: "20px"

# 푸터
footer:
  party_info:
    name: "자유와혁신"
    description: "새로운 정치, 새로운 미래를 함께 만들어갑니다."
  
  contact:
    address: "서울특별시 종로구 세종대로 175 (세종로)"
    phone: "02-1234-5678"
    email: "info@libertyinnovation.kr"
    website: "www.libertyinnovation.kr"
  
  social_media:
    facebook: "#"
    twitter: "#"
    instagram: "#"
    youtube: "#"
  
  quick_links:
    - text: "당 소개"
      url: "/about"
    - text: "정책"
      url: "/policy"
    - text: "소식/활동"
      url: "/news"
    - text: "당원 가입"
      url: "/members"
    - text: "참여/후원"
      url: "/support"
    - text: "자료실"
      url: "/resources"
  
  legal_links:
    - text: "개인정보처리방침"
      url: "#"
    - text: "이용약관"
      url: "#"
    - text: "정보공개"
      url: "#"
  
  copyright: "© 2025 자유와혁신. 모든 권리 보유."

# 테마 설정
theme:
  primary_color: "#A50034"
  primary_hover: "#8B002C"
  primary_light: "#FDF2F4"
  primary_lighter: "#FCE7EA"
  text_dark: "#1F2937"
  text_gray: "#6B7280"
  text_light: "#9CA3AF" 
=======
hero:
  title: 자유와혁신
  subtitle: 모두함께 화이팅!!
  description: 국민과 함께 더 나은 대한민국을 만들어갈 자유와혁신에 참여하세요
  cta_text: 당원 가입하기
  cta_link: https://www.ihappynanum.com/Nanum/api/screen/F7FCRIO2E3
  background_image: hero_bg.png?v=6
representative:
  title: 대표 인사말
  subtitle: 새로운 정치의 시작, 자유와혁신과 함께
  name: 황교안
  position: 자유와혁신 당 대표
  photo: /images/hero_image.jpg
  messages:
    - 안녕하세요. 자유와혁신 당 대표입니다.
    - 우리는 자유와 혁신이라는 가치를 바탕으로 대한민국 미래를 열어가고자 합니다. 기존 정치의 틀을 벗어나 진정으로 국민을 위한 정치를
      구현하겠습니다.
    - 경제 성장과 사회 통합, 그리고 지속가능한 발전을 위해 모든 국민이 행복한 나라를 만들어가겠습니다...
policies:
  title: 7대 핵심 정책으로 미래를 설계합니다
  subtitle: 국민생활을 개선하고 국가 발전을 이끌어갈 핵심 정책들을 소개합니다
  list:
    - title: 경제 성장
      description: 혁신 경제와 일자리창출을 위한 지속가능한 성장 구현
      icon: chart-line
    - title: 교육 혁신
      description: 미래 인재 양성을 위한 창의적 교육 시스템 구축
      icon: graduation-cap
    - title: 복지 확대
      description: 모든 국민을 중심으로 하는 촘촘한 사회안전망 구축
      icon: heart
    - title: 안보 강화
      description: 강력한 국방력과 국제동맹을 위한 평화 안보
      icon: shield-alt
    - title: 환경 보호
      description: 깨끗한 환경과 지속가능한 발전의 조화 추구
      icon: leaf
    - title: 사법 개혁
      description: 공정하고 투명한 사법 시스템으로 법치주의 확립
      icon: balance-scale
members_section:
  title: 함께 만들어가는 변화
  subtitle: 당원들과 함께하는 활동
  description: 자유와혁신과 함께 새로운 정치를 만들어가고 있는 당원들의 활동을 소개합니다
site:
  title: 자유와혁신
  description: 새로운 정치를 함께 만들어가는 자유와혁신당
  url: https://자유와혁신.com
seo:
  keywords: 자유와혁신, 정당, 정치, 당원가입, 대한민국
  og_image: /images/hero_image.jpg
>>>>>>> 125747d8
<|MERGE_RESOLUTION|>--- conflicted
+++ resolved
@@ -1,4 +1,3 @@
-<<<<<<< HEAD
 # 자유와혁신 홈페이지 완전 CMS 데이터
 # 모든 텍스트, 이미지, 링크, 설정을 이 파일에서 관리
 
@@ -262,57 +261,4 @@
   primary_lighter: "#FCE7EA"
   text_dark: "#1F2937"
   text_gray: "#6B7280"
-  text_light: "#9CA3AF" 
-=======
-hero:
-  title: 자유와혁신
-  subtitle: 모두함께 화이팅!!
-  description: 국민과 함께 더 나은 대한민국을 만들어갈 자유와혁신에 참여하세요
-  cta_text: 당원 가입하기
-  cta_link: https://www.ihappynanum.com/Nanum/api/screen/F7FCRIO2E3
-  background_image: hero_bg.png?v=6
-representative:
-  title: 대표 인사말
-  subtitle: 새로운 정치의 시작, 자유와혁신과 함께
-  name: 황교안
-  position: 자유와혁신 당 대표
-  photo: /images/hero_image.jpg
-  messages:
-    - 안녕하세요. 자유와혁신 당 대표입니다.
-    - 우리는 자유와 혁신이라는 가치를 바탕으로 대한민국 미래를 열어가고자 합니다. 기존 정치의 틀을 벗어나 진정으로 국민을 위한 정치를
-      구현하겠습니다.
-    - 경제 성장과 사회 통합, 그리고 지속가능한 발전을 위해 모든 국민이 행복한 나라를 만들어가겠습니다...
-policies:
-  title: 7대 핵심 정책으로 미래를 설계합니다
-  subtitle: 국민생활을 개선하고 국가 발전을 이끌어갈 핵심 정책들을 소개합니다
-  list:
-    - title: 경제 성장
-      description: 혁신 경제와 일자리창출을 위한 지속가능한 성장 구현
-      icon: chart-line
-    - title: 교육 혁신
-      description: 미래 인재 양성을 위한 창의적 교육 시스템 구축
-      icon: graduation-cap
-    - title: 복지 확대
-      description: 모든 국민을 중심으로 하는 촘촘한 사회안전망 구축
-      icon: heart
-    - title: 안보 강화
-      description: 강력한 국방력과 국제동맹을 위한 평화 안보
-      icon: shield-alt
-    - title: 환경 보호
-      description: 깨끗한 환경과 지속가능한 발전의 조화 추구
-      icon: leaf
-    - title: 사법 개혁
-      description: 공정하고 투명한 사법 시스템으로 법치주의 확립
-      icon: balance-scale
-members_section:
-  title: 함께 만들어가는 변화
-  subtitle: 당원들과 함께하는 활동
-  description: 자유와혁신과 함께 새로운 정치를 만들어가고 있는 당원들의 활동을 소개합니다
-site:
-  title: 자유와혁신
-  description: 새로운 정치를 함께 만들어가는 자유와혁신당
-  url: https://자유와혁신.com
-seo:
-  keywords: 자유와혁신, 정당, 정치, 당원가입, 대한민국
-  og_image: /images/hero_image.jpg
->>>>>>> 125747d8
+  text_light: "#9CA3AF"